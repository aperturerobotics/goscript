package compiler

import (
	"fmt"
	"go/ast"
	"go/types"
	"sort"
	"strings"
)

// WriteStructTypeSpec generates the TypeScript class definition for a Go struct type.
// It handles the generation of:
//   - The class declaration.
//   - Getters and setters for all fields (both direct and embedded).
//   - The internal `_fields` property, which stores field values in `$.VarRef` containers
//     to maintain Go's value semantics.
//   - A constructor that initializes the `_fields` and allows partial initialization.
//   - A `clone` method for creating a deep copy of the struct instance.
//   - Methods defined directly on the struct.
//   - Wrapper methods for promoted fields and methods from embedded structs,
//     ensuring correct access and behavior.
func (c *GoToTSCompiler) WriteStructTypeSpec(a *ast.TypeSpec, t *ast.StructType) error {
	// Always export types for cross-file imports within the same package
	// This allows unexported Go types to be imported by other files in the same package
	c.tsw.WriteLiterally("export ")
	c.tsw.WriteLiterally("class ")
	if err := c.WriteValueExpr(a.Name); err != nil {
		return err
	}

	// Write type parameters if present (for generics)
	if a.TypeParams != nil {
		c.WriteTypeParameters(a.TypeParams)
	}

	c.tsw.WriteLiterally(" ")
	c.tsw.WriteLine("{")
	c.tsw.Indent(1)

	className := a.Name.Name

	goStructType, ok := c.pkg.TypesInfo.Defs[a.Name].Type().(*types.Named)
	if !ok {
		return fmt.Errorf("could not get named type for %s", a.Name.Name)
	}
	underlyingStruct, ok := goStructType.Underlying().(*types.Struct)
	if !ok {
		return fmt.Errorf("underlying type of %s is not a struct", a.Name.Name)
	}

	// Generate getters and setters for each non-embedded field first
	for _, field := range t.Fields.List {
		if len(field.Names) == 0 { // Skip anonymous/embedded fields here; they are handled below or via promotion
			continue
		}
		for _, name := range field.Names {
			fieldName := name.Name
			// Skip underscore fields
			if fieldName == "_" {
				continue
			}
			fieldType := c.pkg.TypesInfo.TypeOf(field.Type)
			if fieldType == nil {
				fieldType = types.Typ[types.Invalid]
			}
			c.writeGetterSetter(fieldName, fieldType, field.Doc, field.Comment)
		}
	}

	// Generate getters and setters for EMBEDDED struct fields themselves
	for i := range underlyingStruct.NumFields() {
		field := underlyingStruct.Field(i)
		if field.Anonymous() {
			fieldKeyName := c.getEmbeddedFieldKeyName(field.Type())
			c.writeGetterSetter(fieldKeyName, field.Type(), nil, nil)
		}
	}

	// Define the _fields property type
	c.tsw.WriteLiterally("public _fields: {")
	c.tsw.Indent(1)
	c.tsw.WriteLine("")

	for i := 0; i < underlyingStruct.NumFields(); i++ {
		field := underlyingStruct.Field(i)
		var fieldKeyName string
		if field.Anonymous() {
			fieldKeyName = c.getEmbeddedFieldKeyName(field.Type())
		} else {
			fieldKeyName = field.Name()
		}
		// Skip underscore fields
		if fieldKeyName == "_" {
			continue
		}
		fieldTsType := c.getTypeString(field.Type())
		c.tsw.WriteLinef("%s: $.VarRef<%s>;", fieldKeyName, fieldTsType)
	}
	c.tsw.Indent(-1)
	c.tsw.WriteLine("}")

	// Generate the flattened type string for the constructor init parameter
	flattenedInitType := c.generateFlattenedInitTypeString(goStructType)

	c.tsw.WriteLine("")
	c.tsw.WriteLinef("constructor(init?: Partial<%s>) {", flattenedInitType)
	c.tsw.Indent(1)
	c.tsw.WriteLiterally("this._fields = {")

	numFields := underlyingStruct.NumFields()
	if numFields != 0 {
		c.tsw.WriteLine("")
		c.tsw.Indent(1)

		firstFieldWritten := false
		for i := range numFields {
			field := underlyingStruct.Field(i)
			fieldType := field.Type()
			var fieldKeyName string
			if field.Anonymous() {
				fieldKeyName = c.getEmbeddedFieldKeyName(field.Type())
			} else {
				fieldKeyName = field.Name()
			}

			// Skip underscore fields
			if fieldKeyName == "_" {
				continue
			}

			if firstFieldWritten {
				c.tsw.WriteLine(",")
			}

			c.writeVarRefedFieldInitializer(fieldKeyName, fieldType, field.Anonymous())
			firstFieldWritten = true
		}
		if firstFieldWritten {
			c.tsw.WriteLine("")
		}
		c.tsw.Indent(-1)
	}
	c.tsw.WriteLine("}")

	c.tsw.Indent(-1)
	c.tsw.WriteLine("}")
	c.tsw.WriteLine("")

	// Generate the clone method
	cloneReturnType := className
	if a.TypeParams != nil && len(a.TypeParams.List) > 0 {
		cloneReturnType += "<"
		first := true
		for _, field := range a.TypeParams.List {
			for _, name := range field.Names {
				if !first {
					cloneReturnType += ", "
				}
				first = false
				cloneReturnType += name.Name
			}
		}
		cloneReturnType += ">"
	}

	c.tsw.WriteLinef("public clone(): %s {", cloneReturnType)
	c.tsw.Indent(1)
	c.tsw.WriteLinef("const cloned = new %s()", cloneReturnType)
	c.tsw.WriteLine("cloned._fields = {")
	c.tsw.Indent(1)

	firstFieldWritten := false
	for i := range numFields {
		field := underlyingStruct.Field(i)
		fieldType := field.Type()
		var fieldKeyName string
		if field.Anonymous() {
			fieldKeyName = c.getEmbeddedFieldKeyName(field.Type())
		} else {
			fieldKeyName = field.Name()
		}

		// Skip underscore fields
		if fieldKeyName == "_" {
			continue
		}

		if firstFieldWritten {
			c.tsw.WriteLine(",")
		}

		c.writeClonedFieldInitializer(fieldKeyName, fieldType, field.Anonymous())
		firstFieldWritten = true
	}
	if firstFieldWritten {
		c.tsw.WriteLine("")
	}

	c.tsw.Indent(-1)
	c.tsw.WriteLine("}")
	c.tsw.WriteLine("return cloned")
	c.tsw.Indent(-1)
	c.tsw.WriteLine("}")

	// Methods for this struct (direct methods)
	for _, fileSyntax := range c.pkg.Syntax {
		for _, decl := range fileSyntax.Decls {
			funcDecl, isFunc := decl.(*ast.FuncDecl)
			if !isFunc || funcDecl.Recv == nil || len(funcDecl.Recv.List) == 0 {
				continue
			}
			recvField := funcDecl.Recv.List[0]
			recvType := recvField.Type
			if starExpr, ok := recvType.(*ast.StarExpr); ok {
				recvType = starExpr.X
			}

			// Check for both simple identifiers (Pair) and generic types (Pair[T])
			var recvTypeName string
			if ident, ok := recvType.(*ast.Ident); ok {
				recvTypeName = ident.Name
			} else if indexExpr, ok := recvType.(*ast.IndexExpr); ok {
				if ident, ok := indexExpr.X.(*ast.Ident); ok {
					recvTypeName = ident.Name
				}
			}

			if recvTypeName == className {
				c.tsw.WriteLine("")
				if err := c.WriteFuncDeclAsMethod(funcDecl); err != nil {
					return err
				}
			}
		}
	}

	// Generate getters/setters and wrapper methods for PROMOTED fields/methods from embedded structs
	seenPromotedFields := make(map[string]bool)
	directMethods := make(map[string]bool)
	// Populate directMethods (methods defined directly on this struct type)
	for i := range goStructType.NumMethods() {
		method := goStructType.Method(i)
		sig := method.Type().(*types.Signature)
		if sig.Recv() != nil {
			recvType := sig.Recv().Type()
			if namedRecv, ok := recvType.(*types.Named); ok && namedRecv.Obj() == goStructType.Obj() {
				directMethods[method.Name()] = true
			} else if ptrRecv, ok := recvType.(*types.Pointer); ok {
				if namedElem, ok := ptrRecv.Elem().(*types.Named); ok && namedElem.Obj() == goStructType.Obj() {
					directMethods[method.Name()] = true
				}
			}
		}
	}

	for i := range underlyingStruct.NumFields() {
		field := underlyingStruct.Field(i)
		if !field.Anonymous() {
			continue
		}

		embeddedFieldType := field.Type()
		embeddedFieldKeyName := c.getEmbeddedFieldKeyName(field.Type())

		// Skip if not a named type (required for proper embedding promotion)
		trueEmbeddedType := embeddedFieldType
		if ptr, isPtr := trueEmbeddedType.(*types.Pointer); isPtr {
			trueEmbeddedType = ptr.Elem()
		}
		if _, isNamed := trueEmbeddedType.(*types.Named); !isNamed {
			continue
		}

		// Promoted fields
		if namedEmbedded, ok := trueEmbeddedType.(*types.Named); ok {
			if underlyingEmbeddedStruct, ok := namedEmbedded.Underlying().(*types.Struct); ok {
				for j := 0; j < underlyingEmbeddedStruct.NumFields(); j++ {
					promotedField := underlyingEmbeddedStruct.Field(j)
					if !promotedField.Exported() && promotedField.Pkg() != c.pkg.Types {
						continue
					}
					promotedFieldName := promotedField.Name()
					if seenPromotedFields[promotedFieldName] {
						continue
					}
					// Check for conflicts with outer struct's own fields or other promoted fields
					conflict := false
					for k := 0; k < underlyingStruct.NumFields(); k++ {
						if !underlyingStruct.Field(k).Anonymous() && underlyingStruct.Field(k).Name() == promotedFieldName {
							conflict = true
							break
						}
					}
					if conflict {
						continue
					}

					seenPromotedFields[promotedFieldName] = true
					tsPromotedFieldType := c.getTypeString(promotedField.Type())
					c.tsw.WriteLine("")
					c.tsw.WriteLinef("public get %s(): %s {", promotedFieldName, tsPromotedFieldType)
					c.tsw.Indent(1)
					// Check if the embedded type is an interface and add null assertion
					embeddedFieldTypeUnderlying := embeddedFieldType
					if ptr, isPtr := embeddedFieldTypeUnderlying.(*types.Pointer); isPtr {
						embeddedFieldTypeUnderlying = ptr.Elem()
					}
					if named, isNamed := embeddedFieldTypeUnderlying.(*types.Named); isNamed {
						embeddedFieldTypeUnderlying = named.Underlying()
					}
					if _, isInterface := embeddedFieldTypeUnderlying.(*types.Interface); isInterface {
						c.tsw.WriteLinef("return this.%s!.%s", embeddedFieldKeyName, promotedFieldName)
					} else {
						c.tsw.WriteLinef("return this.%s.%s", embeddedFieldKeyName, promotedFieldName)
					}
					c.tsw.Indent(-1)
					c.tsw.WriteLine("}")
					c.tsw.WriteLinef("public set %s(value: %s) {", promotedFieldName, tsPromotedFieldType)
					c.tsw.Indent(1)
					if _, isInterface := embeddedFieldTypeUnderlying.(*types.Interface); isInterface {
						c.tsw.WriteLinef("this.%s!.%s = value", embeddedFieldKeyName, promotedFieldName)
					} else {
						c.tsw.WriteLinef("this.%s.%s = value", embeddedFieldKeyName, promotedFieldName)
					}
					c.tsw.Indent(-1)
					c.tsw.WriteLine("}")
				}
			}
		}

		// Promoted methods
		embeddedMethodSet := types.NewMethodSet(embeddedFieldType) // Use original field type for method set
		for k := range embeddedMethodSet.Len() {
			methodSelection := embeddedMethodSet.At(k)
			method := methodSelection.Obj().(*types.Func)
			methodName := method.Name()

			// Skip if it's not a promoted method (indirect) or if it's shadowed by a direct method or an already processed promoted method
			if len(methodSelection.Index()) == 1 && !directMethods[methodName] && !seenPromotedFields[methodName] {
				// Check for conflict with outer struct's own fields
				conflictWithField := false
				for k_idx := 0; k_idx < underlyingStruct.NumFields(); k_idx++ {
					if !underlyingStruct.Field(k_idx).Anonymous() && underlyingStruct.Field(k_idx).Name() == methodName {
						conflictWithField = true
						break
					}
				}
				if conflictWithField {
					continue
				}

				seenPromotedFields[methodName] = true // Mark as handled to avoid duplicates from other embeddings
				sig := method.Type().(*types.Signature)
				c.tsw.WriteLine("")
				c.tsw.WriteLiterally("public ")
				c.tsw.WriteLiterally(methodName)
				c.tsw.WriteLiterally("(")
				params := sig.Params()
				paramNames := make([]string, params.Len())
				for j := 0; j < params.Len(); j++ {
					param := params.At(j)
					paramName := param.Name()
					if paramName == "" || paramName == "_" {
						paramName = fmt.Sprintf("_p%d", j)
					}
					paramNames[j] = paramName
					if j > 0 {
						c.tsw.WriteLiterally(", ")
					}
					c.tsw.WriteLiterally(paramName)
					c.tsw.WriteLiterally(": ")
					c.WriteGoType(param.Type(), GoTypeContextGeneral)
				}
				c.tsw.WriteLiterally(")")
				results := sig.Results()
				if results.Len() > 0 {
					c.tsw.WriteLiterally(": ")
					if results.Len() == 1 {
						c.WriteGoType(results.At(0).Type(), GoTypeContextFunctionReturn)
					} else {
						c.tsw.WriteLiterally("[")
						for j := 0; j < results.Len(); j++ {
							if j > 0 {
								c.tsw.WriteLiterally(", ")
							}
							c.WriteGoType(results.At(j).Type(), GoTypeContextFunctionReturn)
						}
						c.tsw.WriteLiterally("]")
					}
				} else {
					c.tsw.WriteLiterally(": void")
				}
				c.tsw.WriteLine(" {")
				c.tsw.Indent(1)
				if results.Len() > 0 {
					c.tsw.WriteLiterally("return ")
				}
<<<<<<< HEAD
				// Check if the embedded type is an interface and add null assertion
				embeddedFieldTypeUnderlying := embeddedFieldType
				if ptr, isPtr := embeddedFieldTypeUnderlying.(*types.Pointer); isPtr {
					embeddedFieldTypeUnderlying = ptr.Elem()
				}
				if named, isNamed := embeddedFieldTypeUnderlying.(*types.Named); isNamed {
					embeddedFieldTypeUnderlying = named.Underlying()
				}
				if _, isInterface := embeddedFieldTypeUnderlying.(*types.Interface); isInterface {
					c.tsw.WriteLiterallyf("this.%s!.%s(%s)", embeddedFieldKeyName, methodName, strings.Join(paramNames, ", "))
				} else {
					c.tsw.WriteLiterallyf("this.%s.%s(%s)", embeddedFieldKeyName, methodName, strings.Join(paramNames, ", "))
				}
=======
				
				assertionPrefix := "this.%s"
				if _, isInterface := embeddedFieldType.Underlying().(*types.Interface); isInterface {
					assertionPrefix = "this.%s!"
				}
				c.tsw.WriteLiterallyf(assertionPrefix+".%s(%s)", embeddedFieldKeyName, methodName, strings.Join(paramNames, ", "))
				
>>>>>>> 44bc6fbb
				c.tsw.WriteLine("")
				c.tsw.Indent(-1)
				c.tsw.WriteLine("}")
			}
		}
	}

	// Add code to register the type with the runtime type system
	c.tsw.WriteLine("")
	c.tsw.WriteLinef("// Register this type with the runtime type system")
	c.tsw.WriteLinef("static __typeInfo = $.registerStructType(")
	c.tsw.WriteLinef("  '%s',", className)
	c.tsw.WriteLinef("  new %s(),", className)
	c.tsw.WriteLiterally("  [")
	// Collect methods for the struct type
	var structMethods []*types.Func
	for i := range goStructType.NumMethods() {
		method := goStructType.Method(i)
		// Ensure it's a method directly on this type (not promoted here, promotion handled separately)
		// Check if receiver is *T or T where T is goStructType
		sig := method.Type().(*types.Signature)
		recv := sig.Recv().Type()
		if ptr, ok := recv.(*types.Pointer); ok {
			recv = ptr.Elem()
		}
		if namedRecv, ok := recv.(*types.Named); ok && namedRecv.Obj() == goStructType.Obj() {
			structMethods = append(structMethods, method)
		}
	}
	c.writeMethodSignatures(structMethods)
	c.tsw.WriteLiterally("],")
	c.tsw.WriteLine("")

	c.tsw.WriteLinef("  %s,", className)
	// Add field type information for type assertions
	c.tsw.WriteLiterally("  {")
	firstField := true
	for i := 0; i < underlyingStruct.NumFields(); i++ {
		field := underlyingStruct.Field(i)
		var fieldKeyName string
		if field.Anonymous() {
			fieldKeyName = c.getEmbeddedFieldKeyName(field.Type())
		} else {
			fieldKeyName = field.Name()
		}
		// Skip underscore fields
		if fieldKeyName == "_" {
			continue
		}
		// fieldTsType := c.getTypeString(field.Type())
		if !firstField {
			c.tsw.WriteLiterally(", ")
		}
		firstField = false
		c.tsw.WriteLiterallyf("%q: ", fieldKeyName)
		c.writeTypeInfoObject(field.Type()) // Use writeTypeInfoObject for field types
	}
	c.tsw.WriteLiterally("}")
	c.tsw.WriteLine("")
	c.tsw.WriteLinef(");")

	c.tsw.Indent(-1)
	c.tsw.WriteLine("}")
	return nil
}

// generateFlattenedInitTypeString generates a TypeScript type string for the
// initialization object passed to a Go struct's constructor (`_init` method in TypeScript).
// The generated type is a `Partial`-like structure, `"{ Field1?: Type1, Field2?: Type2, ... }"`,
// including all direct and promoted fields of the `structType`.
//   - It iterates through the direct fields of the `structType`. Exported fields
//     are included with their TypeScript types (obtained via `WriteGoType`).
//   - For anonymous (embedded) fields, it generates a type like `EmbeddedName?: ConstructorParameters<typeof EmbeddedName>[0]`,
//     allowing initialization of the embedded struct's fields directly within the outer struct's initializer.
//   - It then uses `types.NewMethodSet` and checks for `types.Var` objects that are fields
//     to find promoted fields from embedded structs, adding them to the type string if not already present.
//
// The resulting string is sorted by field name for deterministic output and represents
// the shape of the object expected by the struct's TypeScript constructor.
func (c *GoToTSCompiler) generateFlattenedInitTypeString(structType *types.Named) string {
	if structType == nil {
		return "{}"
	}

	// Use a map to collect unique field names and their types
	fieldMap := make(map[string]string)
	embeddedTypeMap := make(map[string]string) // Stores TS type string for embedded struct initializers

	underlying, ok := structType.Underlying().(*types.Struct)
	if !ok {
		return "{}"
	}

	// First add the direct fields and track embedded types
	for i := 0; i < underlying.NumFields(); i++ {
		field := underlying.Field(i)
		fieldName := field.Name()

		// Skip underscore fields
		if fieldName == "_" {
			continue
		}

		if !field.Exported() && field.Pkg() != c.pkg.Types {
			continue
		}

		if field.Anonymous() {
			fieldType := field.Type()
			isPtr := false
			if ptr, ok := fieldType.(*types.Pointer); ok {
				fieldType = ptr.Elem()
				isPtr = true
			}

			if named, ok := fieldType.(*types.Named); ok {
				embeddedName := named.Obj().Name()
				// Check if the embedded type is an interface
				embeddedTypeUnderlying := named.Underlying()
				if _, isInterface := embeddedTypeUnderlying.(*types.Interface); isInterface {
					// For embedded interfaces, use the interface type directly
					embeddedTypeMap[c.getEmbeddedFieldKeyName(field.Type())] = c.getTypeString(field.Type())
				} else {
<<<<<<< HEAD
					// For embedded structs, handle as before
					if isPtr {
						embeddedTypeMap[c.getEmbeddedFieldKeyName(field.Type())] = c.getTypeString(field.Type()) // MyEmbeddedType | null
					} else {
						// For value-type embedded structs, allow initializing with its fields.
=======
					// For value-type embedded structs, allow initializing with its fields.
					// This requires getting the flattened init type for the embedded struct.
					// This could lead to recursion if not handled carefully.
					// A simpler approach for now: use the embedded struct's own type.
					// embeddedTypeMap[c.getEmbeddedFieldKeyName(field.Type())] = c.getTypeString(field.Type())
					// Or, using ConstructorParameters to allow field-based initialization:
					// Check if it's an interface type - interfaces don't have constructors in TypeScript
					if _, isInterface := fieldType.Underlying().(*types.Interface); isInterface {
						embeddedTypeMap[c.getEmbeddedFieldKeyName(field.Type())] = embeddedName
					} else {
>>>>>>> 44bc6fbb
						embeddedTypeMap[c.getEmbeddedFieldKeyName(field.Type())] = fmt.Sprintf("Partial<ConstructorParameters<typeof %s>[0]>", embeddedName)
					}
				}
			}
			continue
		}
		fieldMap[fieldName] = c.getTypeString(field.Type())
	}

	// Promoted fields (handled by Go's embedding, init should use direct/embedded names)
	// The current logic for `generateFlattenedInitTypeString` seems to focus on top-level
	// settable properties in the constructor. Promoted fields are accessed via `this.promotedField`,
	// not typically set directly in `init?` unless the embedded struct itself is named in `init?`.

	// Add embedded types to the field map (these are the names of the embedded structs themselves)
	for embeddedName, embeddedTSType := range embeddedTypeMap {
		fieldMap[embeddedName] = embeddedTSType
	}

	var fieldNames []string
	for name := range fieldMap {
		fieldNames = append(fieldNames, name)
	}
	sort.Strings(fieldNames)

	var fieldDefs []string
	for _, fieldName := range fieldNames {
		fieldDefs = append(fieldDefs, fmt.Sprintf("%s?: %s", fieldName, fieldMap[fieldName]))
	}

	return "{" + strings.Join(fieldDefs, ", ") + "}"
}<|MERGE_RESOLUTION|>--- conflicted
+++ resolved
@@ -395,29 +395,13 @@
 				if results.Len() > 0 {
 					c.tsw.WriteLiterally("return ")
 				}
-<<<<<<< HEAD
-				// Check if the embedded type is an interface and add null assertion
-				embeddedFieldTypeUnderlying := embeddedFieldType
-				if ptr, isPtr := embeddedFieldTypeUnderlying.(*types.Pointer); isPtr {
-					embeddedFieldTypeUnderlying = ptr.Elem()
-				}
-				if named, isNamed := embeddedFieldTypeUnderlying.(*types.Named); isNamed {
-					embeddedFieldTypeUnderlying = named.Underlying()
-				}
-				if _, isInterface := embeddedFieldTypeUnderlying.(*types.Interface); isInterface {
-					c.tsw.WriteLiterallyf("this.%s!.%s(%s)", embeddedFieldKeyName, methodName, strings.Join(paramNames, ", "))
-				} else {
-					c.tsw.WriteLiterallyf("this.%s.%s(%s)", embeddedFieldKeyName, methodName, strings.Join(paramNames, ", "))
-				}
-=======
-				
+
 				assertionPrefix := "this.%s"
 				if _, isInterface := embeddedFieldType.Underlying().(*types.Interface); isInterface {
 					assertionPrefix = "this.%s!"
 				}
 				c.tsw.WriteLiterallyf(assertionPrefix+".%s(%s)", embeddedFieldKeyName, methodName, strings.Join(paramNames, ", "))
-				
->>>>>>> 44bc6fbb
+
 				c.tsw.WriteLine("")
 				c.tsw.Indent(-1)
 				c.tsw.WriteLine("}")
@@ -527,40 +511,19 @@
 
 		if field.Anonymous() {
 			fieldType := field.Type()
-			isPtr := false
 			if ptr, ok := fieldType.(*types.Pointer); ok {
 				fieldType = ptr.Elem()
-				isPtr = true
 			}
 
 			if named, ok := fieldType.(*types.Named); ok {
 				embeddedName := named.Obj().Name()
 				// Check if the embedded type is an interface
-				embeddedTypeUnderlying := named.Underlying()
-				if _, isInterface := embeddedTypeUnderlying.(*types.Interface); isInterface {
+				if _, isInterface := fieldType.Underlying().(*types.Interface); isInterface {
 					// For embedded interfaces, use the interface type directly
-					embeddedTypeMap[c.getEmbeddedFieldKeyName(field.Type())] = c.getTypeString(field.Type())
+					embeddedTypeMap[c.getEmbeddedFieldKeyName(field.Type())] = embeddedName
 				} else {
-<<<<<<< HEAD
-					// For embedded structs, handle as before
-					if isPtr {
-						embeddedTypeMap[c.getEmbeddedFieldKeyName(field.Type())] = c.getTypeString(field.Type()) // MyEmbeddedType | null
-					} else {
-						// For value-type embedded structs, allow initializing with its fields.
-=======
-					// For value-type embedded structs, allow initializing with its fields.
-					// This requires getting the flattened init type for the embedded struct.
-					// This could lead to recursion if not handled carefully.
-					// A simpler approach for now: use the embedded struct's own type.
-					// embeddedTypeMap[c.getEmbeddedFieldKeyName(field.Type())] = c.getTypeString(field.Type())
-					// Or, using ConstructorParameters to allow field-based initialization:
-					// Check if it's an interface type - interfaces don't have constructors in TypeScript
-					if _, isInterface := fieldType.Underlying().(*types.Interface); isInterface {
-						embeddedTypeMap[c.getEmbeddedFieldKeyName(field.Type())] = embeddedName
-					} else {
->>>>>>> 44bc6fbb
-						embeddedTypeMap[c.getEmbeddedFieldKeyName(field.Type())] = fmt.Sprintf("Partial<ConstructorParameters<typeof %s>[0]>", embeddedName)
-					}
+					// For embedded structs, use ConstructorParameters for field-based initialization
+					embeddedTypeMap[c.getEmbeddedFieldKeyName(field.Type())] = fmt.Sprintf("Partial<ConstructorParameters<typeof %s>[0]>", embeddedName)
 				}
 			}
 			continue
